--- conflicted
+++ resolved
@@ -216,33 +216,6 @@
           .replace(new RegExp(EMOJIS.LOGS, "g"), "logs")
           .replace(new RegExp(EMOJIS.RESTART, "g"), "restart")
           .replace(new RegExp(EMOJIS.COLORED, "g"), "colored")
-<<<<<<< HEAD
-          .replace(/\|+/g, "|")
-      : text;
-  if (false)
-    console.log(
-      `${getCurrentTime(state?.config?.simpleLogs)} ${
-        state?.config?.simpleLogs
-          ? simpleLog
-          : level
-          ? `\u001b[48;5;${level}m⎸    ${
-              !stdout.isTTY ? "" : emoji || ""
-            }  ${text.padEnd(40)} ⎹\u001b[0m`
-          : text
-      }${
-        level === null &&
-        state.mode === ServerMode.PROXY &&
-        state.mockConfig.autoRecord &&
-        !state.config.logAccessInTerminal
-          ? "\n"
-          : ""
-      }`,
-    );
-  state?.notifyLogsListeners?.({
-    event: simpleLog,
-    level: levelToString(level),
-  });
-=======
           .replace(/\|+/g, "|"),
       )
       .join(" | "),
@@ -282,7 +255,6 @@
         });
     }
   }
->>>>>>> 08c4c62f
 };
 
 const createWebsocketBufferFrom = (
@@ -3495,7 +3467,6 @@
 };
 
 if (!crashTest && runAsMainProgram) {
-<<<<<<< HEAD
   clearScreen()
     .then(() => square(stdout.getWindowSize()[0], stdout.getWindowSize()[1]))
     .then(() =>
@@ -3509,12 +3480,8 @@
       ),
     )
     .then(() => load())
-    .then(start);
-=======
-  load()
     .then(start)
     .then(state => state.quickStatus());
->>>>>>> 08c4c62f
 }
 
 export {
